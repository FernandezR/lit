--- conflicted
+++ resolved
@@ -43,12 +43,9 @@
         - Jinja2==3.1.2
         - stanza
         - shap==0.37.0
-<<<<<<< HEAD
+        - tqdm==4.64.0
+        - gunicorn==20.1.0
         - tqdm
         - jax
         - jaxlib
-        - flax
-=======
-        - tqdm==4.64.0
-        - gunicorn==20.1.0
->>>>>>> 3f990d9c
+        - flax