# Copyright 2020 Google LLC
#
# Licensed under the Apache License, Version 2.0 (the "License");
# you may not use this file except in compliance with the License.
# You may obtain a copy of the License at
#
#     http://www.apache.org/licenses/LICENSE-2.0
#
# Unless required by applicable law or agreed to in writing, software
# distributed under the License is distributed on an "AS IS" BASIS,
# WITHOUT WARRANTIES OR CONDITIONS OF ANY KIND, either express or implied.
# See the License for the specific language governing permissions and
# limitations under the License.
# ==============================================================================
name: lit-nlp
dependencies:
    - python=3.9
    - absl-py
    - numpy
    - scipy
    - pandas
    - scikit-learn
    - gunicorn
    - pip
    - pip:
        - tensorflow==2.6.0
        - keras==2.6.0
        - tfds-nightly
        - tensorflow-text==2.6.0
        - tensorflow-estimator==2.6.0
        - rouge-score
        - sacrebleu
        - numba==0.53.1
        - umap-learn==0.5.1
        - transformers==4.1.1
        - sentencepiece
        - google-cloud-translate
        - portpicker
        - annoy
        - ml-collections
        - saliency
        - matplotlib
        - attrs
        - Jinja2
        - stanza
        - shap==0.37.0
<<<<<<< HEAD
        - jax
        - jaxlib
        - flax
        - dalle-mini
        - git+https://github.com/patil-suraj/vqgan-jax.git
        - ipython
        - ipywidgets
=======
        - tqdm
>>>>>>> 3d828860
<|MERGE_RESOLUTION|>--- conflicted
+++ resolved
@@ -44,7 +44,7 @@
         - Jinja2
         - stanza
         - shap==0.37.0
-<<<<<<< HEAD
+        - tqdm
         - jax
         - jaxlib
         - flax
@@ -52,6 +52,3 @@
         - git+https://github.com/patil-suraj/vqgan-jax.git
         - ipython
         - ipywidgets
-=======
-        - tqdm
->>>>>>> 3d828860
