--- conflicted
+++ resolved
@@ -27,11 +27,7 @@
 import {LitModule} from '../core/lit_module';
 import {styles as visStyles} from '../elements/generated_text_vis.css';
 import {DiffMode, GeneratedTextResult, GENERATION_TYPES} from '../lib/generated_text_utils';
-<<<<<<< HEAD
-import {LitTypeWithParent, ReferenceScores, StringLitType} from '../lib/lit_types';
-=======
 import {GeneratedText, GeneratedTextCandidates, LitTypeWithParent, ReferenceScores, ReferenceTexts} from '../lib/lit_types';
->>>>>>> cb528f1b
 import {styles as sharedStyles} from '../lib/shared_styles.css';
 import {IndexedInput, Input, ModelInfoMap, Spec} from '../lib/types';
 import {getTypeNames, doesOutputSpecContain, findSpecKeys} from '../lib/utils';
@@ -190,17 +186,9 @@
   }
 
   renderOutputGroup(g: OutputGroupKeys) {
-    const {generated, reference, referenceModelScores: score} = g;
-    const candidates = generated != null ? this.generatedText[generated] : [];
-    const referenceModelScores =
-        score != null ? this.referenceScores[score] : [];
-
-<<<<<<< HEAD
-    let referenceTexts = reference != null ? this.inputData?.[reference] : [];
-    if (typeof referenceTexts === 'string') {
-      // Convert an individual string into a GenereatedTextCandidate[].
-      referenceTexts = [[referenceTexts, null]];
-=======
+    const candidates =
+        g.generated != null ? this.generatedText[g.generated] : [];
+
     const referenceFieldName = g.reference;
     let referenceTexts =
         referenceFieldName != null ? this.inputData?.[referenceFieldName] : [];
@@ -211,14 +199,17 @@
       if (!(spec[referenceFieldName] instanceof ReferenceTexts)) {
         referenceTexts = [[referenceTexts, null]];
       }
->>>>>>> cb528f1b
-    }
+    }
+
+    const referenceModelScores = g.referenceModelScores != null ?
+        this.referenceScores[g.referenceModelScores] :
+        [];
 
     // clang-format off
     return html`
       <generated-text-vis .fieldName=${g.generated}
                           .candidates=${candidates}
-                          .referenceFieldName=${reference}
+                          .referenceFieldName=${referenceFieldName}
                           .referenceTexts=${referenceTexts}
                           .referenceModelScores=${referenceModelScores}
                           .diffMode=${this.diffMode}
